package daemon

import (
	"context"
	"errors"
	"net/http"
	"net/http/pprof" //nolint:gosec
	"os"
	"os/signal"
	runtimePprof "runtime/pprof"
	"sync"
	"syscall"
	"time"

	"github.com/prometheus/client_golang/prometheus"
	"github.com/prometheus/client_golang/prometheus/promhttp"
	"github.com/stellar/go/clients/stellarcore"
	"github.com/stellar/go/historyarchive"
	"github.com/stellar/go/ingest/ledgerbackend"
	supporthttp "github.com/stellar/go/support/http"
	supportlog "github.com/stellar/go/support/log"
	"github.com/stellar/go/support/ordered"
	"github.com/stellar/go/support/storage"
	"github.com/stellar/go/xdr"

	"github.com/stellar/soroban-rpc/cmd/soroban-rpc/internal"
	"github.com/stellar/soroban-rpc/cmd/soroban-rpc/internal/config"
	"github.com/stellar/soroban-rpc/cmd/soroban-rpc/internal/db"
	"github.com/stellar/soroban-rpc/cmd/soroban-rpc/internal/events"
	"github.com/stellar/soroban-rpc/cmd/soroban-rpc/internal/feewindow"
	"github.com/stellar/soroban-rpc/cmd/soroban-rpc/internal/ingest"
	"github.com/stellar/soroban-rpc/cmd/soroban-rpc/internal/preflight"
	"github.com/stellar/soroban-rpc/cmd/soroban-rpc/internal/util"
)

const (
	prometheusNamespace                   = "soroban_rpc"
	maxLedgerEntryWriteBatchSize          = 150
	defaultReadTimeout                    = 5 * time.Second
	defaultShutdownGracePeriod            = 10 * time.Second
	inMemoryInitializationLedgerLogPeriod = 1_000_000
)

type Daemon struct {
	core                *ledgerbackend.CaptiveStellarCore
	coreClient          *CoreClientWithMetrics
	ingestService       *ingest.Service
	db                  *db.DB
	jsonRPCHandler      *internal.Handler
	logger              *supportlog.Entry
	preflightWorkerPool *preflight.PreflightWorkerPool
	server              *http.Server
	adminServer         *http.Server
	closeOnce           sync.Once
	closeError          error
	done                chan struct{}
	metricsRegistry     *prometheus.Registry
}

func (d *Daemon) GetDB() *db.DB {
	return d.db
}

func (d *Daemon) close() {
	shutdownCtx, shutdownRelease := context.WithTimeout(context.Background(), defaultShutdownGracePeriod)
	defer shutdownRelease()
	var closeErrors []error

	if err := d.server.Shutdown(shutdownCtx); err != nil {
		d.logger.WithError(err).Error("error during Soroban JSON RPC server Shutdown")
		closeErrors = append(closeErrors, err)
	}
	if d.adminServer != nil {
		if err := d.adminServer.Shutdown(shutdownCtx); err != nil {
			d.logger.WithError(err).Error("error during Soroban JSON admin server Shutdown")
			closeErrors = append(closeErrors, err)
		}
	}

	if err := d.ingestService.Close(); err != nil {
		d.logger.WithError(err).Error("error closing ingestion service")
		closeErrors = append(closeErrors, err)
	}
	if err := d.core.Close(); err != nil {
		d.logger.WithError(err).Error("error closing captive core")
		closeErrors = append(closeErrors, err)
	}
	d.jsonRPCHandler.Close()
	if err := d.db.Close(); err != nil {
		d.logger.WithError(err).Error("Error closing db")
		closeErrors = append(closeErrors, err)
	}
	d.preflightWorkerPool.Close()
	d.closeError = errors.Join(closeErrors...)
	close(d.done)
}

func (d *Daemon) Close() error {
	d.closeOnce.Do(d.close)
	return d.closeError
}

// newCaptiveCore creates a new captive core backend instance and returns it.
func newCaptiveCore(cfg *config.Config, logger *supportlog.Entry) (*ledgerbackend.CaptiveStellarCore, error) {
	captiveCoreTomlParams := ledgerbackend.CaptiveCoreTomlParams{
		HTTPPort:                           &cfg.CaptiveCoreHTTPPort,
		HistoryArchiveURLs:                 cfg.HistoryArchiveURLs,
		NetworkPassphrase:                  cfg.NetworkPassphrase,
		Strict:                             true,
		UseDB:                              true,
		EnforceSorobanDiagnosticEvents:     true,
		EnforceSorobanTransactionMetaExtV1: true,
		CoreBinaryPath:                     cfg.StellarCoreBinaryPath,
	}
	captiveCoreToml, err := ledgerbackend.NewCaptiveCoreTomlFromFile(cfg.CaptiveCoreConfigPath, captiveCoreTomlParams)
	if err != nil {
		logger.WithError(err).Fatal("Invalid captive core toml")
	}

	captiveConfig := ledgerbackend.CaptiveCoreConfig{
		BinaryPath:          cfg.StellarCoreBinaryPath,
		StoragePath:         cfg.CaptiveCoreStoragePath,
		NetworkPassphrase:   cfg.NetworkPassphrase,
		HistoryArchiveURLs:  cfg.HistoryArchiveURLs,
		CheckpointFrequency: cfg.CheckpointFrequency,
		Log:                 logger.WithField("subservice", "stellar-core"),
		Toml:                captiveCoreToml,
		UserAgent:           cfg.ExtendedUserAgent("captivecore"),
		UseDB:               true,
	}
	return ledgerbackend.NewCaptive(captiveConfig)

}

func MustNew(cfg *config.Config) *Daemon {
	logger := supportlog.New()
	logger.SetLevel(cfg.LogLevel)
	if cfg.LogFormat == config.LogFormatJSON {
		logger.UseJSONFormatter()
	}

	logger.WithFields(supportlog.F{
		"version": config.Version,
		"commit":  config.CommitHash,
	}).Info("starting Soroban RPC")

	core, err := newCaptiveCore(cfg, logger)
	if err != nil {
		logger.WithError(err).Fatal("could not create captive core")
	}

	if len(cfg.HistoryArchiveURLs) == 0 {
		logger.Fatal("no history archives URLs were provided")
	}

	historyArchive, err := historyarchive.NewArchivePool(
		cfg.HistoryArchiveURLs,
		historyarchive.ArchiveOptions{
			NetworkPassphrase:   cfg.NetworkPassphrase,
			CheckpointFrequency: cfg.CheckpointFrequency,
			ConnectOptions: storage.ConnectOptions{
				Context:   context.Background(),
				UserAgent: cfg.HistoryArchiveUserAgent},
		},
	)

	if err != nil {
		logger.WithError(err).Fatal("could not connect to history archive")
	}

	metricsRegistry := prometheus.NewRegistry()
	dbConn, err := db.OpenSQLiteDBWithPrometheusMetrics(cfg.SQLiteDBPath, prometheusNamespace, "db", metricsRegistry)
	if err != nil {
		logger.WithError(err).Fatal("could not open database")
	}

	daemon := &Daemon{
		logger:          logger,
		core:            core,
		db:              dbConn,
		done:            make(chan struct{}),
		metricsRegistry: metricsRegistry,
		coreClient: newCoreClientWithMetrics(stellarcore.Client{
			URL:  cfg.StellarCoreURL,
			HTTP: &http.Client{Timeout: cfg.CoreRequestTimeout},
		}, metricsRegistry),
	}

	eventStore := events.NewMemoryStore(
		daemon,
		cfg.NetworkPassphrase,
		cfg.EventLedgerRetentionWindow,
	)
<<<<<<< HEAD
=======
	transactionStore := transactions.NewMemoryStore(
		daemon,
		cfg.NetworkPassphrase,
		cfg.TransactionLedgerRetentionWindow,
	)
	feewindows := feewindow.NewFeeWindows(cfg.ClassicFeeStatsLedgerRetentionWindow, cfg.SorobanFeeStatsLedgerRetentionWindow, cfg.NetworkPassphrase)
>>>>>>> f15ad4a4

	// initialize the stores using what was on the DB
	readTxMetaCtx, cancelReadTxMeta := context.WithTimeout(context.Background(), cfg.IngestionTimeout)
	defer cancelReadTxMeta()
	// NOTE: We could optimize this to avoid unnecessary ingestion calls
	//       (the range of txmetas can be larger than the individual store retention windows)
	//       but it's probably not worth the pain.
	var initialSeq uint32
	var currentSeq uint32
	err = db.NewLedgerReader(dbConn).StreamAllLedgers(readTxMetaCtx, func(txmeta xdr.LedgerCloseMeta) error {
		currentSeq = txmeta.LedgerSequence()
		if initialSeq == 0 {
			initialSeq = currentSeq
			logger.WithFields(supportlog.F{
				"seq": currentSeq,
			}).Info("initializing in-memory store")
		} else if (currentSeq-initialSeq)%inMemoryInitializationLedgerLogPeriod == 0 {
			logger.WithFields(supportlog.F{
				"seq": currentSeq,
			}).Debug("still initializing in-memory store")
		}
		if err := eventStore.IngestEvents(txmeta); err != nil {
			logger.WithError(err).Fatal("could not initialize event memory store")
		}
<<<<<<< HEAD
=======
		if err := transactionStore.IngestTransactions(txmeta); err != nil {
			logger.WithError(err).Fatal("could not initialize transaction memory store")
		}
		if err := feewindows.IngestFees(txmeta); err != nil {
			logger.WithError(err).Fatal("could not initialize fee stats")
		}
>>>>>>> f15ad4a4
		return nil
	})
	if err != nil {
		logger.WithError(err).Fatal("could not obtain txmeta cache from the database")
	}
	if currentSeq != 0 {
		logger.WithFields(supportlog.F{
			"seq": currentSeq,
		}).Info("finished initializing in-memory store")
	}

	onIngestionRetry := func(err error, dur time.Duration) {
		logger.WithError(err).Error("could not run ingestion. Retrying")
	}
<<<<<<< HEAD

	// Take the larger of (event retention, tx retention) and then the smaller
	// of (tx retention, default event retention) if event retention wasn't
	// specified, for some reason...?
	maxRetentionWindow := ordered.Max(cfg.EventLedgerRetentionWindow, cfg.TransactionLedgerRetentionWindow)
	if cfg.EventLedgerRetentionWindow <= 0 {
		maxRetentionWindow = ordered.Min(
			maxRetentionWindow,
			ledgerbucketwindow.DefaultEventLedgerRetentionWindow)
	}
=======
	maxRetentionWindow := max(cfg.EventLedgerRetentionWindow, cfg.TransactionLedgerRetentionWindow, cfg.ClassicFeeStatsLedgerRetentionWindow, cfg.SorobanFeeStatsLedgerRetentionWindow)
>>>>>>> f15ad4a4
	ingestService := ingest.NewService(ingest.Config{
		Logger: logger,
		DB: db.NewReadWriter(
			logger,
			dbConn,
			daemon,
			maxLedgerEntryWriteBatchSize,
			maxRetentionWindow,
			cfg.NetworkPassphrase,
		),
		EventStore:        eventStore,
		NetworkPassPhrase: cfg.NetworkPassphrase,
		Archive:           historyArchive,
		LedgerBackend:     core,
		Timeout:           cfg.IngestionTimeout,
		OnIngestionRetry:  onIngestionRetry,
		Daemon:            daemon,
		FeeWindows:        feewindows,
	})

	ledgerEntryReader := db.NewLedgerEntryReader(dbConn)
	preflightWorkerPool := preflight.NewPreflightWorkerPool(
		daemon,
		cfg.PreflightWorkerCount,
		cfg.PreflightWorkerQueueSize,
		cfg.PreflightEnableDebug,
		ledgerEntryReader,
		cfg.NetworkPassphrase,
		logger,
	)

	jsonRPCHandler := internal.NewJSONRPCHandler(cfg, internal.HandlerParams{
		Daemon:            daemon,
		EventStore:        eventStore,
<<<<<<< HEAD
=======
		TransactionStore:  transactionStore,
		FeeStatWindows:    feewindows,
>>>>>>> f15ad4a4
		Logger:            logger,
		LedgerReader:      db.NewLedgerReader(dbConn),
		LedgerEntryReader: db.NewLedgerEntryReader(dbConn),
		TransactionReader: db.NewTransactionReader(logger, dbConn, cfg.NetworkPassphrase),
		PreflightGetter:   preflightWorkerPool,
	})

	httpHandler := supporthttp.NewAPIMux(logger)
	httpHandler.Handle("/", jsonRPCHandler)

	daemon.preflightWorkerPool = preflightWorkerPool
	daemon.ingestService = ingestService
	daemon.jsonRPCHandler = &jsonRPCHandler

	daemon.server = &http.Server{
		Addr:        cfg.Endpoint,
		Handler:     httpHandler,
		ReadTimeout: defaultReadTimeout,
	}
	if cfg.AdminEndpoint != "" {
		adminMux := supporthttp.NewMux(logger)
		adminMux.HandleFunc("/debug/pprof/", pprof.Index)
		adminMux.HandleFunc("/debug/pprof/cmdline", pprof.Cmdline)
		adminMux.HandleFunc("/debug/pprof/profile", pprof.Profile)
		adminMux.HandleFunc("/debug/pprof/symbol", pprof.Symbol)
		adminMux.HandleFunc("/debug/pprof/trace", pprof.Trace)
		// add the entry points for:
		// goroutine, threadcreate, heap, allocs, block, mutex
		for _, profile := range runtimePprof.Profiles() {
			adminMux.Handle("/debug/pprof/"+profile.Name(), pprof.Handler(profile.Name()))
		}
		adminMux.Handle("/metrics", promhttp.HandlerFor(metricsRegistry, promhttp.HandlerOpts{}))
		daemon.adminServer = &http.Server{Addr: cfg.AdminEndpoint, Handler: adminMux}
	}
	daemon.registerMetrics()
	return daemon
}

func (d *Daemon) Run() {
	d.logger.WithFields(supportlog.F{
		"addr": d.server.Addr,
	}).Info("starting HTTP server")

	panicGroup := util.UnrecoverablePanicGroup.Log(d.logger)
	panicGroup.Go(func() {
		if err := d.server.ListenAndServe(); !errors.Is(err, http.ErrServerClosed) {
			// Error starting or closing listener:
			d.logger.WithError(err).Fatal("soroban JSON RPC server encountered fatal error")
		}
	})

	if d.adminServer != nil {
		panicGroup.Go(func() {
			if err := d.adminServer.ListenAndServe(); !errors.Is(err, http.ErrServerClosed) {
				d.logger.WithError(err).Error("soroban admin server encountered fatal error")
			}
		})
	}

	// Shutdown gracefully when we receive an interrupt signal.
	// First server.Shutdown closes all open listeners, then closes all idle connections.
	// Finally, it waits a grace period (10s here) for connections to return to idle and then shut down.
	signals := make(chan os.Signal, 1)
	signal.Notify(signals, syscall.SIGINT, syscall.SIGTERM)

	select {
	case <-signals:
		d.Close()
	case <-d.done:
		return
	}
}<|MERGE_RESOLUTION|>--- conflicted
+++ resolved
@@ -191,15 +191,7 @@
 		cfg.NetworkPassphrase,
 		cfg.EventLedgerRetentionWindow,
 	)
-<<<<<<< HEAD
-=======
-	transactionStore := transactions.NewMemoryStore(
-		daemon,
-		cfg.NetworkPassphrase,
-		cfg.TransactionLedgerRetentionWindow,
-	)
 	feewindows := feewindow.NewFeeWindows(cfg.ClassicFeeStatsLedgerRetentionWindow, cfg.SorobanFeeStatsLedgerRetentionWindow, cfg.NetworkPassphrase)
->>>>>>> f15ad4a4
 
 	// initialize the stores using what was on the DB
 	readTxMetaCtx, cancelReadTxMeta := context.WithTimeout(context.Background(), cfg.IngestionTimeout)
@@ -224,15 +216,9 @@
 		if err := eventStore.IngestEvents(txmeta); err != nil {
 			logger.WithError(err).Fatal("could not initialize event memory store")
 		}
-<<<<<<< HEAD
-=======
-		if err := transactionStore.IngestTransactions(txmeta); err != nil {
-			logger.WithError(err).Fatal("could not initialize transaction memory store")
-		}
 		if err := feewindows.IngestFees(txmeta); err != nil {
 			logger.WithError(err).Fatal("could not initialize fee stats")
 		}
->>>>>>> f15ad4a4
 		return nil
 	})
 	if err != nil {
@@ -247,7 +233,6 @@
 	onIngestionRetry := func(err error, dur time.Duration) {
 		logger.WithError(err).Error("could not run ingestion. Retrying")
 	}
-<<<<<<< HEAD
 
 	// Take the larger of (event retention, tx retention) and then the smaller
 	// of (tx retention, default event retention) if event retention wasn't
@@ -258,9 +243,6 @@
 			maxRetentionWindow,
 			ledgerbucketwindow.DefaultEventLedgerRetentionWindow)
 	}
-=======
-	maxRetentionWindow := max(cfg.EventLedgerRetentionWindow, cfg.TransactionLedgerRetentionWindow, cfg.ClassicFeeStatsLedgerRetentionWindow, cfg.SorobanFeeStatsLedgerRetentionWindow)
->>>>>>> f15ad4a4
 	ingestService := ingest.NewService(ingest.Config{
 		Logger: logger,
 		DB: db.NewReadWriter(
@@ -295,11 +277,7 @@
 	jsonRPCHandler := internal.NewJSONRPCHandler(cfg, internal.HandlerParams{
 		Daemon:            daemon,
 		EventStore:        eventStore,
-<<<<<<< HEAD
-=======
-		TransactionStore:  transactionStore,
 		FeeStatWindows:    feewindows,
->>>>>>> f15ad4a4
 		Logger:            logger,
 		LedgerReader:      db.NewLedgerReader(dbConn),
 		LedgerEntryReader: db.NewLedgerEntryReader(dbConn),
