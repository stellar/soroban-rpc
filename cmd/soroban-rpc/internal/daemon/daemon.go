package daemon

import (
	"context"
	"errors"
	"net"
	"net/http"
	"net/http/pprof"
	"os"
	"os/signal"
	runtimePprof "runtime/pprof"
	"sync"
	"syscall"
	"time"

	"github.com/prometheus/client_golang/prometheus"
	"github.com/prometheus/client_golang/prometheus/promhttp"

	"github.com/stellar/go/clients/stellarcore"
	"github.com/stellar/go/historyarchive"
	"github.com/stellar/go/ingest/ledgerbackend"
	supporthttp "github.com/stellar/go/support/http"
	supportlog "github.com/stellar/go/support/log"
	"github.com/stellar/go/support/storage"
	"github.com/stellar/go/xdr"

	"github.com/stellar/soroban-rpc/cmd/soroban-rpc/internal"
	"github.com/stellar/soroban-rpc/cmd/soroban-rpc/internal/config"
	"github.com/stellar/soroban-rpc/cmd/soroban-rpc/internal/db"
	"github.com/stellar/soroban-rpc/cmd/soroban-rpc/internal/feewindow"
	"github.com/stellar/soroban-rpc/cmd/soroban-rpc/internal/ingest"
	"github.com/stellar/soroban-rpc/cmd/soroban-rpc/internal/preflight"
	"github.com/stellar/soroban-rpc/cmd/soroban-rpc/internal/util"
)

const (
	prometheusNamespace                   = "soroban_rpc"
	maxLedgerEntryWriteBatchSize          = 150
	defaultReadTimeout                    = 5 * time.Second
	defaultShutdownGracePeriod            = 10 * time.Second
	inMemoryInitializationLedgerLogPeriod = 1_000_000
)

type Daemon struct {
	core                *ledgerbackend.CaptiveStellarCore
	coreClient          *CoreClientWithMetrics
	ingestService       *ingest.Service
	db                  *db.DB
	jsonRPCHandler      *internal.Handler
	logger              *supportlog.Entry
	preflightWorkerPool *preflight.WorkerPool
	listener            net.Listener
	server              *http.Server
	adminListener       net.Listener
	adminServer         *http.Server
	closeOnce           sync.Once
	closeError          error
	done                chan struct{}
	metricsRegistry     *prometheus.Registry
}

func (d *Daemon) GetDB() *db.DB {
	return d.db
}

func (d *Daemon) GetEndpointAddrs() (net.TCPAddr, *net.TCPAddr) {
	//nolint:forcetypeassert
	addr := d.listener.Addr().(*net.TCPAddr)
	var adminAddr *net.TCPAddr
	if d.adminListener != nil {
		//nolint:forcetypeassert
		adminAddr = d.adminListener.Addr().(*net.TCPAddr)
	}
	return *addr, adminAddr
}

func (d *Daemon) close() {
	shutdownCtx, shutdownRelease := context.WithTimeout(context.Background(), defaultShutdownGracePeriod)
	defer shutdownRelease()
	var closeErrors []error

	if err := d.server.Shutdown(shutdownCtx); err != nil {
		d.logger.WithError(err).Error("error during Soroban JSON RPC server Shutdown")
		closeErrors = append(closeErrors, err)
	}
	if d.adminServer != nil {
		if err := d.adminServer.Shutdown(shutdownCtx); err != nil {
			d.logger.WithError(err).Error("error during Soroban JSON admin server Shutdown")
			closeErrors = append(closeErrors, err)
		}
	}

	if err := d.ingestService.Close(); err != nil {
		d.logger.WithError(err).Error("error closing ingestion service")
		closeErrors = append(closeErrors, err)
	}
	if err := d.core.Close(); err != nil {
		d.logger.WithError(err).Error("error closing captive core")
		closeErrors = append(closeErrors, err)
	}
	d.jsonRPCHandler.Close()
	if err := d.db.Close(); err != nil {
		d.logger.WithError(err).Error("Error closing db")
		closeErrors = append(closeErrors, err)
	}
	d.preflightWorkerPool.Close()
	d.closeError = errors.Join(closeErrors...)
	close(d.done)
}

func (d *Daemon) Close() error {
	d.closeOnce.Do(d.close)
	return d.closeError
}

// newCaptiveCore creates a new captive core backend instance and returns it.
func newCaptiveCore(cfg *config.Config, logger *supportlog.Entry) (*ledgerbackend.CaptiveStellarCore, error) {
	captiveCoreTomlParams := ledgerbackend.CaptiveCoreTomlParams{
		HTTPPort:                           &cfg.CaptiveCoreHTTPPort,
		HistoryArchiveURLs:                 cfg.HistoryArchiveURLs,
		NetworkPassphrase:                  cfg.NetworkPassphrase,
		Strict:                             true,
		UseDB:                              true,
		EnforceSorobanDiagnosticEvents:     true,
		EnforceSorobanTransactionMetaExtV1: true,
		CoreBinaryPath:                     cfg.StellarCoreBinaryPath,
	}
	captiveCoreToml, err := ledgerbackend.NewCaptiveCoreTomlFromFile(cfg.CaptiveCoreConfigPath, captiveCoreTomlParams)
	if err != nil {
		logger.WithError(err).Fatal("Invalid captive core toml")
	}

	captiveConfig := ledgerbackend.CaptiveCoreConfig{
		BinaryPath:          cfg.StellarCoreBinaryPath,
		StoragePath:         cfg.CaptiveCoreStoragePath,
		NetworkPassphrase:   cfg.NetworkPassphrase,
		HistoryArchiveURLs:  cfg.HistoryArchiveURLs,
		CheckpointFrequency: cfg.CheckpointFrequency,
		Log:                 logger.WithField("subservice", "stellar-core"),
		Toml:                captiveCoreToml,
		UserAgent:           cfg.ExtendedUserAgent("captivecore"),
		UseDB:               true,
	}
	return ledgerbackend.NewCaptive(captiveConfig)
}

func MustNew(cfg *config.Config, logger *supportlog.Entry) *Daemon {
	logger.SetLevel(cfg.LogLevel)
	if cfg.LogFormat == config.LogFormatJSON {
		logger.UseJSONFormatter()
	}

	logger.WithFields(supportlog.F{
		"version": config.Version,
		"commit":  config.CommitHash,
	}).Info("starting Soroban RPC")

	core, err := newCaptiveCore(cfg, logger)
	if err != nil {
		logger.WithError(err).Fatal("could not create captive core")
	}

	if len(cfg.HistoryArchiveURLs) == 0 {
		logger.Fatal("no history archives URLs were provided")
	}

	historyArchive, err := historyarchive.NewArchivePool(
		cfg.HistoryArchiveURLs,
		historyarchive.ArchiveOptions{
			Logger:              logger,
			NetworkPassphrase:   cfg.NetworkPassphrase,
			CheckpointFrequency: cfg.CheckpointFrequency,
			ConnectOptions: storage.ConnectOptions{
				Context:   context.Background(),
				UserAgent: cfg.HistoryArchiveUserAgent,
			},
		},
	)
	if err != nil {
		logger.WithError(err).Fatal("could not connect to history archive")
	}

	metricsRegistry := prometheus.NewRegistry()
	dbConn, err := db.OpenSQLiteDBWithPrometheusMetrics(cfg.SQLiteDBPath, prometheusNamespace, "db", metricsRegistry)
	if err != nil {
		logger.WithError(err).Fatal("could not open database")
	}

	daemon := &Daemon{
		logger:          logger,
		core:            core,
		db:              dbConn,
		done:            make(chan struct{}),
		metricsRegistry: metricsRegistry,
		coreClient: newCoreClientWithMetrics(stellarcore.Client{
			URL:  cfg.StellarCoreURL,
			HTTP: &http.Client{Timeout: cfg.CoreRequestTimeout},
		}, metricsRegistry),
	}

	feewindows := daemon.mustInitializeStorage(cfg)

	onIngestionRetry := func(err error, dur time.Duration) {
		logger.WithError(err).Error("could not run ingestion. Retrying")
	}

<<<<<<< HEAD
	// Take the largest of (event retention, tx retention) and then the smallest
	// of (tx retention, default event retention) if event retention wasn't
	// specified, for some reason...?
	maxRetentionWindow := ordered.Max(cfg.EventLedgerRetentionWindow, cfg.TransactionLedgerRetentionWindow)
	if cfg.EventLedgerRetentionWindow <= 0 {
		maxRetentionWindow = ordered.Min(
			maxRetentionWindow,
			ledgerbucketwindow.DefaultEventLedgerRetentionWindow)
	}
=======
>>>>>>> 8ce88d9d
	ingestService := ingest.NewService(ingest.Config{
		Logger: logger,
		DB: db.NewReadWriter(
			logger,
			dbConn,
			daemon,
			maxLedgerEntryWriteBatchSize,
			cfg.HistoryRetentionWindow,
			cfg.NetworkPassphrase,
		),
		NetworkPassPhrase: cfg.NetworkPassphrase,
		Archive:           historyArchive,
		LedgerBackend:     core,
		Timeout:           cfg.IngestionTimeout,
		OnIngestionRetry:  onIngestionRetry,
		Daemon:            daemon,
		FeeWindows:        feewindows,
	})

	ledgerEntryReader := db.NewLedgerEntryReader(dbConn)
	preflightWorkerPool := preflight.NewPreflightWorkerPool(
		preflight.WorkerPoolConfig{
			Daemon:            daemon,
			WorkerCount:       cfg.PreflightWorkerCount,
			JobQueueCapacity:  cfg.PreflightWorkerQueueSize,
			EnableDebug:       cfg.PreflightEnableDebug,
			LedgerEntryReader: ledgerEntryReader,
			NetworkPassphrase: cfg.NetworkPassphrase,
			Logger:            logger,
		},
	)

	jsonRPCHandler := internal.NewJSONRPCHandler(cfg, internal.HandlerParams{
		Daemon:            daemon,
		FeeStatWindows:    feewindows,
		Logger:            logger,
		LedgerReader:      db.NewLedgerReader(dbConn),
		LedgerEntryReader: db.NewLedgerEntryReader(dbConn),
		TransactionReader: db.NewTransactionReader(logger, dbConn, cfg.NetworkPassphrase),
		EventReader:       db.NewEventReader(logger, dbConn, cfg.NetworkPassphrase),
		PreflightGetter:   preflightWorkerPool,
	})

	httpHandler := supporthttp.NewAPIMux(logger)
	httpHandler.Handle("/", jsonRPCHandler)

	daemon.preflightWorkerPool = preflightWorkerPool
	daemon.ingestService = ingestService
	daemon.jsonRPCHandler = &jsonRPCHandler

	// Use a separate listener in order to obtain the actual TCP port
	// when using dynamic ports during testing (e.g. endpoint="localhost:0")
	daemon.listener, err = net.Listen("tcp", cfg.Endpoint)
	if err != nil {
		daemon.logger.WithError(err).WithField("endpoint", cfg.Endpoint).Fatal("cannot listen on endpoint")
	}
	daemon.server = &http.Server{
		Handler:     httpHandler,
		ReadTimeout: defaultReadTimeout,
	}
	if cfg.AdminEndpoint != "" {
		adminMux := supporthttp.NewMux(logger)
		adminMux.HandleFunc("/debug/pprof/", pprof.Index)
		adminMux.HandleFunc("/debug/pprof/cmdline", pprof.Cmdline)
		adminMux.HandleFunc("/debug/pprof/profile", pprof.Profile)
		adminMux.HandleFunc("/debug/pprof/symbol", pprof.Symbol)
		adminMux.HandleFunc("/debug/pprof/trace", pprof.Trace)
		// add the entry points for:
		// goroutine, threadcreate, heap, allocs, block, mutex
		for _, profile := range runtimePprof.Profiles() {
			adminMux.Handle("/debug/pprof/"+profile.Name(), pprof.Handler(profile.Name()))
		}
		adminMux.Handle("/metrics", promhttp.HandlerFor(metricsRegistry, promhttp.HandlerOpts{}))
		daemon.adminListener, err = net.Listen("tcp", cfg.AdminEndpoint)
		if err != nil {
			daemon.logger.WithError(err).WithField("endpoint", cfg.Endpoint).Fatal("cannot listen on admin endpoint")
		}
		daemon.adminServer = &http.Server{Handler: adminMux}
	}
	daemon.registerMetrics()
	return daemon
}

// mustInitializeStorage initializes the storage using what was on the DB
func (d *Daemon) mustInitializeStorage(cfg *config.Config) *feewindow.FeeWindows {
	feewindows := feewindow.NewFeeWindows(
		cfg.ClassicFeeStatsLedgerRetentionWindow,
		cfg.SorobanFeeStatsLedgerRetentionWindow,
		cfg.NetworkPassphrase,
<<<<<<< HEAD
=======
		cfg.HistoryRetentionWindow,
>>>>>>> 8ce88d9d
	)

	readTxMetaCtx, cancelReadTxMeta := context.WithTimeout(context.Background(), cfg.IngestionTimeout)
	defer cancelReadTxMeta()
	var initialSeq uint32
	var currentSeq uint32
	dataMigrations, err := db.BuildMigrations(readTxMetaCtx, d.logger, d.db, cfg)
	if err != nil {
		d.logger.WithError(err).Fatal("could not build migrations")
	}

	// Merge migrations range and fee stats range to get the applicable range
	latestLedger, err := db.NewLedgerEntryReader(d.db).GetLatestLedgerSequence(readTxMetaCtx)
	if err != nil {
		d.logger.WithError(err).Fatal("failed to get latest ledger sequence: %w", err)
	}

	maxFeeRetentionWindow := max(cfg.ClassicFeeStatsLedgerRetentionWindow, cfg.SorobanFeeStatsLedgerRetentionWindow)
	ledgerSeqRange := &db.LedgerSeqRange{FirstLedgerSeq: latestLedger - maxFeeRetentionWindow, LastLedgerSeq: latestLedger}
	applicableRange := dataMigrations.ApplicableRange()
	ledgerSeqRange = ledgerSeqRange.Merge(applicableRange)

	err = db.NewLedgerReader(d.db).StreamLedgerRange(readTxMetaCtx, ledgerSeqRange.FirstLedgerSeq, ledgerSeqRange.LastLedgerSeq, func(txmeta xdr.LedgerCloseMeta) error {
		currentSeq = txmeta.LedgerSequence()
		if initialSeq == 0 {
			initialSeq = currentSeq
			d.logger.WithFields(supportlog.F{
				"seq": currentSeq,
			}).Info("initializing in-memory store")
		} else if (currentSeq-initialSeq)%inMemoryInitializationLedgerLogPeriod == 0 {
			d.logger.WithFields(supportlog.F{
				"seq": currentSeq,
			}).Debug("still initializing in-memory store")
		}

		if err := feewindows.IngestFees(txmeta); err != nil {
			d.logger.WithError(err).Fatal("could not initialize fee stats")
		}

		if applicableRange.IsLedgerIncluded(currentSeq) {
			if err := dataMigrations.Apply(readTxMetaCtx, txmeta); err != nil {
				d.logger.WithError(err).Fatal("could not run migrations")
			}
		}
		return nil
	})
	if err != nil {
		d.logger.WithError(err).Fatal("could not obtain txmeta cache from the database")
	}
	if err := dataMigrations.Commit(readTxMetaCtx); err != nil {
		d.logger.WithError(err).Fatal("could not commit data migrations")
	}

	if currentSeq != 0 {
		d.logger.WithFields(supportlog.F{
			"seq": currentSeq,
		}).Info("finished initializing in-memory store")
	}

	return feewindows
}

func (d *Daemon) Run() {
	d.logger.WithFields(supportlog.F{
		"addr": d.listener.Addr().String(),
	}).Info("starting HTTP server")

	panicGroup := util.UnrecoverablePanicGroup.Log(d.logger)
	panicGroup.Go(func() {
		if err := d.server.Serve(d.listener); !errors.Is(err, http.ErrServerClosed) {
			d.logger.WithError(err).Fatal("soroban JSON RPC server encountered fatal error")
		}
	})

	if d.adminServer != nil {
		d.logger.WithFields(supportlog.F{
			"addr": d.adminListener.Addr().String(),
		}).Info("starting Admin HTTP server")
		panicGroup.Go(func() {
			if err := d.adminServer.Serve(d.adminListener); !errors.Is(err, http.ErrServerClosed) {
				d.logger.WithError(err).Error("soroban admin server encountered fatal error")
			}
		})
	}

	// Shutdown gracefully when we receive an interrupt signal.
	// First server.Shutdown closes all open listeners, then closes all idle connections.
	// Finally, it waits a grace period (10s here) for connections to return to idle and then shut down.
	signals := make(chan os.Signal, 1)
	signal.Notify(signals, syscall.SIGINT, syscall.SIGTERM)

	select {
	case <-signals:
		d.Close()
	case <-d.done:
		return
	}
}<|MERGE_RESOLUTION|>--- conflicted
+++ resolved
@@ -204,18 +204,6 @@
 		logger.WithError(err).Error("could not run ingestion. Retrying")
 	}
 
-<<<<<<< HEAD
-	// Take the largest of (event retention, tx retention) and then the smallest
-	// of (tx retention, default event retention) if event retention wasn't
-	// specified, for some reason...?
-	maxRetentionWindow := ordered.Max(cfg.EventLedgerRetentionWindow, cfg.TransactionLedgerRetentionWindow)
-	if cfg.EventLedgerRetentionWindow <= 0 {
-		maxRetentionWindow = ordered.Min(
-			maxRetentionWindow,
-			ledgerbucketwindow.DefaultEventLedgerRetentionWindow)
-	}
-=======
->>>>>>> 8ce88d9d
 	ingestService := ingest.NewService(ingest.Config{
 		Logger: logger,
 		DB: db.NewReadWriter(
@@ -305,10 +293,6 @@
 		cfg.ClassicFeeStatsLedgerRetentionWindow,
 		cfg.SorobanFeeStatsLedgerRetentionWindow,
 		cfg.NetworkPassphrase,
-<<<<<<< HEAD
-=======
-		cfg.HistoryRetentionWindow,
->>>>>>> 8ce88d9d
 	)
 
 	readTxMetaCtx, cancelReadTxMeta := context.WithTimeout(context.Background(), cfg.IngestionTimeout)
