--- conflicted
+++ resolved
@@ -60,28 +60,17 @@
 		LatestLedgerCloseTime: 2625,
 		OldestLedger:          101,
 		OldestLedgerCloseTime: 2625,
-<<<<<<< HEAD
 		TransactionInfo: TransactionInfo{
 			Status:              TransactionStatusSuccess,
 			ApplicationOrder:    1,
 			FeeBump:             false,
-			EnvelopeXdr:         expectedEnvelope,
-			ResultXdr:           expectedTxResult,
-			ResultMetaXdr:       expectedTxMeta,
+			EnvelopeXDR:         expectedEnvelope,
+			ResultXDR:           expectedTxResult,
+			ResultMetaXDR:       expectedTxMeta,
 			Ledger:              101,
 			LedgerCloseTime:     2625,
 			DiagnosticEventsXDR: []string{},
 		},
-=======
-		ApplicationOrder:      1,
-		FeeBump:               false,
-		EnvelopeXDR:           expectedEnvelope,
-		ResultXDR:             expectedTxResult,
-		ResultMetaXDR:         expectedTxMeta,
-		Ledger:                101,
-		LedgerCloseTime:       2625,
-		DiagnosticEventsXDR:   []string{},
->>>>>>> b88b4216
 	}, tx)
 
 	// ingest another (failed) transaction
@@ -96,28 +85,17 @@
 		LatestLedgerCloseTime: 2650,
 		OldestLedger:          101,
 		OldestLedgerCloseTime: 2625,
-<<<<<<< HEAD
 		TransactionInfo: TransactionInfo{
 			Status:              TransactionStatusSuccess,
 			ApplicationOrder:    1,
 			FeeBump:             false,
-			EnvelopeXdr:         expectedEnvelope,
-			ResultXdr:           expectedTxResult,
-			ResultMetaXdr:       expectedTxMeta,
+			EnvelopeXDR:         expectedEnvelope,
+			ResultXDR:           expectedTxResult,
+			ResultMetaXDR:       expectedTxMeta,
 			Ledger:              101,
 			LedgerCloseTime:     2625,
 			DiagnosticEventsXDR: []string{},
 		},
-=======
-		ApplicationOrder:      1,
-		FeeBump:               false,
-		EnvelopeXDR:           expectedEnvelope,
-		ResultXDR:             expectedTxResult,
-		ResultMetaXDR:         expectedTxMeta,
-		Ledger:                101,
-		LedgerCloseTime:       2625,
-		DiagnosticEventsXDR:   []string{},
->>>>>>> b88b4216
 	}, tx)
 
 	// the new transaction should also be there
@@ -138,28 +116,17 @@
 		LatestLedgerCloseTime: 2650,
 		OldestLedger:          101,
 		OldestLedgerCloseTime: 2625,
-<<<<<<< HEAD
 		TransactionInfo: TransactionInfo{
 			Status:              TransactionStatusFailed,
 			ApplicationOrder:    1,
 			FeeBump:             false,
-			EnvelopeXdr:         expectedEnvelope,
-			ResultXdr:           expectedTxResult,
-			ResultMetaXdr:       expectedTxMeta,
+			EnvelopeXDR:         expectedEnvelope,
+			ResultXDR:           expectedTxResult,
+			ResultMetaXDR:       expectedTxMeta,
 			Ledger:              102,
 			LedgerCloseTime:     2650,
 			DiagnosticEventsXDR: []string{},
 		},
-=======
-		ApplicationOrder:      1,
-		FeeBump:               false,
-		EnvelopeXDR:           expectedEnvelope,
-		ResultXDR:             expectedTxResult,
-		ResultMetaXDR:         expectedTxMeta,
-		Ledger:                102,
-		LedgerCloseTime:       2650,
-		DiagnosticEventsXDR:   []string{},
->>>>>>> b88b4216
 	}, tx)
 
 	// Test Txn with events
@@ -188,9 +155,9 @@
 			Status:              TransactionStatusSuccess,
 			ApplicationOrder:    1,
 			FeeBump:             false,
-			EnvelopeXdr:         expectedEnvelope,
-			ResultXdr:           expectedTxResult,
-			ResultMetaXdr:       expectedTxMeta,
+			EnvelopeXDR:         expectedEnvelope,
+			ResultXDR:           expectedTxResult,
+			ResultMetaXDR:       expectedTxMeta,
 			Ledger:              103,
 			LedgerCloseTime:     2675,
 			DiagnosticEventsXDR: []string{expectedEventsMeta},
@@ -199,17 +166,6 @@
 		LatestLedgerCloseTime: 2675,
 		OldestLedger:          101,
 		OldestLedgerCloseTime: 2625,
-<<<<<<< HEAD
-=======
-		ApplicationOrder:      1,
-		FeeBump:               false,
-		EnvelopeXDR:           expectedEnvelope,
-		ResultXDR:             expectedTxResult,
-		ResultMetaXDR:         expectedTxMeta,
-		Ledger:                103,
-		LedgerCloseTime:       2675,
-		DiagnosticEventsXDR:   []string{expectedEventsMeta},
->>>>>>> b88b4216
 	}, tx)
 }
 
