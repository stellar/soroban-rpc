package internal

import (
	"context"
	"encoding/json"
	"net/http"
	"strconv"
	"strings"
	"time"

	"github.com/creachadair/jrpc2"
	"github.com/creachadair/jrpc2/handler"
	"github.com/creachadair/jrpc2/jhttp"
	"github.com/go-chi/chi/middleware"
	"github.com/prometheus/client_golang/prometheus"
	"github.com/rs/cors"
	"github.com/stellar/go/support/log"

	"github.com/stellar/soroban-rpc/cmd/soroban-rpc/internal/config"
	"github.com/stellar/soroban-rpc/cmd/soroban-rpc/internal/daemon/interfaces"
	"github.com/stellar/soroban-rpc/cmd/soroban-rpc/internal/db"
	"github.com/stellar/soroban-rpc/cmd/soroban-rpc/internal/events"
	"github.com/stellar/soroban-rpc/cmd/soroban-rpc/internal/feewindow"
	"github.com/stellar/soroban-rpc/cmd/soroban-rpc/internal/methods"
	"github.com/stellar/soroban-rpc/cmd/soroban-rpc/internal/network"
)

// maxHTTPRequestSize defines the largest request size that the http handler
// would be willing to accept before dropping the request. The implementation
// uses the default MaxBytesHandler to limit the request size.
const maxHTTPRequestSize = 512 * 1024 // half a megabyte

// Handler is the HTTP handler which serves the Soroban JSON RPC responses
type Handler struct {
	bridge jhttp.Bridge
	logger *log.Entry
	http.Handler
}

// Close closes all the resources held by the Handler instances.
// After Close is called the Handler instance will stop accepting JSON RPC requests.
func (h Handler) Close() {
	if err := h.bridge.Close(); err != nil {
		h.logger.WithError(err).Warn("could not close bridge")
	}
}

type HandlerParams struct {
	EventStore        *events.MemoryStore
<<<<<<< HEAD
	TransactionReader db.TransactionReader
=======
	TransactionStore  *transactions.MemoryStore
	FeeStatWindows    *feewindow.FeeWindows
>>>>>>> f15ad4a4
	LedgerEntryReader db.LedgerEntryReader
	LedgerReader      db.LedgerReader
	Logger            *log.Entry
	PreflightGetter   methods.PreflightGetter
	Daemon            interfaces.Daemon
}

func decorateHandlers(daemon interfaces.Daemon, logger *log.Entry, m handler.Map) handler.Map {
	requestMetric := prometheus.NewSummaryVec(prometheus.SummaryOpts{
		Namespace:  daemon.MetricsNamespace(),
		Subsystem:  "json_rpc",
		Name:       "request_duration_seconds",
		Help:       "JSON RPC request duration",
		Objectives: map[float64]float64{0.5: 0.05, 0.9: 0.01, 0.99: 0.001},
	}, []string{"endpoint", "status"})
	decorated := handler.Map{}
	for endpoint, h := range m {
		// create copy of h so it can be used in closure bleow
		h := h
		decorated[endpoint] = handler.New(func(ctx context.Context, r *jrpc2.Request) (interface{}, error) {
			reqID := strconv.FormatUint(middleware.NextRequestID(), 10)
			logRequest(logger, reqID, r)
			startTime := time.Now()
			result, err := h(ctx, r)
			duration := time.Since(startTime)
			label := prometheus.Labels{"endpoint": r.Method(), "status": "ok"}
			simulateTransactionResponse, ok := result.(methods.SimulateTransactionResponse)
			if ok && simulateTransactionResponse.Error != "" {
				label["status"] = "error"
			} else if err != nil {
				if jsonRPCErr, ok := err.(*jrpc2.Error); ok {
					prometheusLabelReplacer := strings.NewReplacer(" ", "_", "-", "_", "(", "", ")", "")
					status := prometheusLabelReplacer.Replace(jsonRPCErr.Code.String())
					label["status"] = status
				}
			}
			requestMetric.With(label).Observe(duration.Seconds())
			logResponse(logger, reqID, duration, label["status"], result)
			return result, err
		})
	}
	daemon.MetricsRegistry().MustRegister(requestMetric)
	return decorated
}

func logRequest(logger *log.Entry, reqID string, req *jrpc2.Request) {
	logger = logger.WithFields(log.F{
		"subsys":   "jsonrpc",
		"req":      reqID,
		"json_req": req.ID(),
		"method":   req.Method(),
	})
	logger.Info("starting JSONRPC request")

	// Params are useful but can be really verbose, let's only print them in debug level
	logger = logger.WithField("params", req.ParamString())
	logger.Debug("starting JSONRPC request params")
}

func logResponse(logger *log.Entry, reqID string, duration time.Duration, status string, response any) {
	logger = logger.WithFields(log.F{
		"subsys":   "jsonrpc",
		"req":      reqID,
		"duration": duration.String(),
		"json_req": reqID,
		"status":   status,
	})
	logger.Info("finished JSONRPC request")

	if status == "ok" {
		responseBytes, err := json.Marshal(response)
		if err == nil {
			// the result is useful but can be really verbose, let's only print it with debug level
			logger = logger.WithField("result", string(responseBytes))
			logger.Debug("finished JSONRPC request result")
		}
	}
}

// NewJSONRPCHandler constructs a Handler instance
func NewJSONRPCHandler(cfg *config.Config, params HandlerParams) Handler {
	bridgeOptions := jhttp.BridgeOptions{
		Server: &jrpc2.ServerOptions{
			Logger: func(text string) { params.Logger.Debug(text) },
		},
	}

	// While we transition from in-memory to database-oriented history storage,
	// the on-disk (transaction) retention window will always be larger than the
	// in-memory (events) one.
	var retentionWindow = cfg.TransactionLedgerRetentionWindow

	handlers := []struct {
		methodName           string
		underlyingHandler    jrpc2.Handler
		queueLimit           uint
		longName             string
		requestDurationLimit time.Duration
	}{
		{
			methodName: "getHealth",
			underlyingHandler: methods.NewHealthCheck(
				retentionWindow, params.TransactionReader, cfg.MaxHealthyLedgerLatency),
			longName:             "get_health",
			queueLimit:           cfg.RequestBacklogGetHealthQueueLimit,
			requestDurationLimit: cfg.MaxGetHealthExecutionDuration,
		},
		{
			methodName: "getEvents",
			underlyingHandler: methods.NewGetEventsHandler(
				params.EventStore, cfg.MaxEventsLimit, cfg.DefaultEventsLimit),
			longName:             "get_events",
			queueLimit:           cfg.RequestBacklogGetEventsQueueLimit,
			requestDurationLimit: cfg.MaxGetEventsExecutionDuration,
		},
		{
			methodName:           "getNetwork",
			underlyingHandler:    methods.NewGetNetworkHandler(params.Daemon, cfg.NetworkPassphrase, cfg.FriendbotURL),
			longName:             "get_network",
			queueLimit:           cfg.RequestBacklogGetNetworkQueueLimit,
			requestDurationLimit: cfg.MaxGetNetworkExecutionDuration,
		},
		{
			methodName:           "getVersionInfo",
			underlyingHandler:    methods.NewGetVersionInfoHandler(params.Logger, params.LedgerEntryReader, params.LedgerReader, params.Daemon),
			longName:             "get_version_info",
			queueLimit:           cfg.RequestBacklogGetVersionInfoQueueLimit,
			requestDurationLimit: cfg.MaxGetVersionInfoExecutionDuration,
		},
		{
			methodName:           "getLatestLedger",
			underlyingHandler:    methods.NewGetLatestLedgerHandler(params.LedgerEntryReader, params.LedgerReader),
			longName:             "get_latest_ledger",
			queueLimit:           cfg.RequestBacklogGetLatestLedgerQueueLimit,
			requestDurationLimit: cfg.MaxGetLatestLedgerExecutionDuration,
		},
		{
			methodName:           "getLedgerEntry",
			underlyingHandler:    methods.NewGetLedgerEntryHandler(params.Logger, params.LedgerEntryReader),
			longName:             "get_ledger_entry",
			queueLimit:           cfg.RequestBacklogGetLedgerEntriesQueueLimit, // share with getLedgerEntries
			requestDurationLimit: cfg.MaxGetLedgerEntriesExecutionDuration,
		},
		{
			methodName:           "getLedgerEntries",
			underlyingHandler:    methods.NewGetLedgerEntriesHandler(params.Logger, params.LedgerEntryReader),
			longName:             "get_ledger_entries",
			queueLimit:           cfg.RequestBacklogGetLedgerEntriesQueueLimit,
			requestDurationLimit: cfg.MaxGetLedgerEntriesExecutionDuration,
		},
		{
			methodName:           "getTransaction",
			underlyingHandler:    methods.NewGetTransactionHandler(params.Logger, params.TransactionReader),
			longName:             "get_transaction",
			queueLimit:           cfg.RequestBacklogGetTransactionQueueLimit,
			requestDurationLimit: cfg.MaxGetTransactionExecutionDuration,
		},
		{
			methodName:           "getTransactions",
			underlyingHandler:    methods.NewGetTransactionsHandler(params.Logger, params.LedgerReader, params.TransactionReader, cfg.MaxTransactionsLimit, cfg.DefaultTransactionsLimit, cfg.NetworkPassphrase),
			longName:             "get_transactions",
			queueLimit:           cfg.RequestBacklogGetTransactionsQueueLimit,
			requestDurationLimit: cfg.MaxGetTransactionsExecutionDuration,
		},
		{
			methodName: "sendTransaction",
			underlyingHandler: methods.NewSendTransactionHandler(
				params.Daemon, params.Logger, params.TransactionReader, cfg.NetworkPassphrase),
			longName:             "send_transaction",
			queueLimit:           cfg.RequestBacklogSendTransactionQueueLimit,
			requestDurationLimit: cfg.MaxSendTransactionExecutionDuration,
		},
		{
			methodName: "simulateTransaction",
			underlyingHandler: methods.NewSimulateTransactionHandler(
				params.Logger, params.LedgerEntryReader, params.LedgerReader,
				params.Daemon, params.PreflightGetter),
			longName:             "simulate_transaction",
			queueLimit:           cfg.RequestBacklogSimulateTransactionQueueLimit,
			requestDurationLimit: cfg.MaxSimulateTransactionExecutionDuration,
		},
		{
			methodName:           "getFeeStats",
			underlyingHandler:    methods.NewGetFeeStatsHandler(params.FeeStatWindows, ledgerRangeGetter),
			longName:             "get_fee_stats",
			queueLimit:           cfg.RequestBacklogGetFeeStatsTransactionQueueLimit,
			requestDurationLimit: cfg.MaxGetFeeStatsExecutionDuration,
		},
	}
	handlersMap := handler.Map{}
	for _, handler := range handlers {
		queueLimiterGaugeName := handler.longName + "_inflight_requests"
		queueLimiterGaugeHelp := "Number of concurrenty in-flight " + handler.methodName + " requests"

		queueLimiterGauge := prometheus.NewGauge(prometheus.GaugeOpts{
			Namespace: params.Daemon.MetricsNamespace(), Subsystem: "network",
			Name: queueLimiterGaugeName,
			Help: queueLimiterGaugeHelp,
		})
		queueLimiter := network.MakeJrpcBacklogQueueLimiter(
			handler.underlyingHandler,
			queueLimiterGauge,
			uint64(handler.queueLimit),
			params.Logger)

		durationWarnCounterName := handler.longName + "_execution_threshold_warning"
		durationLimitCounterName := handler.longName + "_execution_threshold_limit"
		durationWarnCounterHelp := "The metric measures the count of " + handler.methodName + " requests that surpassed the warning threshold for execution time"
		durationLimitCounterHelp := "The metric measures the count of " + handler.methodName + " requests that surpassed the limit threshold for execution time"

		requestDurationWarnCounter := prometheus.NewCounter(prometheus.CounterOpts{
			Namespace: params.Daemon.MetricsNamespace(), Subsystem: "network",
			Name: durationWarnCounterName,
			Help: durationWarnCounterHelp,
		})
		requestDurationLimitCounter := prometheus.NewCounter(prometheus.CounterOpts{
			Namespace: params.Daemon.MetricsNamespace(), Subsystem: "network",
			Name: durationLimitCounterName,
			Help: durationLimitCounterHelp,
		})
		// set the warning threshold to be one third of the limit.
		requestDurationWarn := handler.requestDurationLimit / 3
		durationLimiter := network.MakeJrpcRequestDurationLimiter(
			queueLimiter.Handle,
			requestDurationWarn,
			handler.requestDurationLimit,
			requestDurationWarnCounter,
			requestDurationLimitCounter,
			params.Logger)
		handlersMap[handler.methodName] = durationLimiter.Handle
	}
	bridge := jhttp.NewBridge(decorateHandlers(
		params.Daemon,
		params.Logger,
		handlersMap),
		&bridgeOptions)

	// globalQueueRequestBacklogLimiter is a metric for measuring the total concurrent inflight requests
	globalQueueRequestBacklogLimiter := prometheus.NewGauge(prometheus.GaugeOpts{
		Namespace: params.Daemon.MetricsNamespace(), Subsystem: "network", Name: "global_inflight_requests",
		Help: "Number of concurrenty in-flight http requests",
	})

	queueLimitedBridge := network.MakeHTTPBacklogQueueLimiter(
		bridge,
		globalQueueRequestBacklogLimiter,
		uint64(cfg.RequestBacklogGlobalQueueLimit),
		params.Logger)

	globalQueueRequestExecutionDurationWarningCounter := prometheus.NewCounter(prometheus.CounterOpts{
		Namespace: params.Daemon.MetricsNamespace(), Subsystem: "network", Name: "global_request_execution_duration_threshold_warning",
		Help: "The metric measures the count of requests that surpassed the warning threshold for execution time",
	})
	globalQueueRequestExecutionDurationLimitCounter := prometheus.NewCounter(prometheus.CounterOpts{
		Namespace: params.Daemon.MetricsNamespace(), Subsystem: "network", Name: "global_request_execution_duration_threshold_limit",
		Help: "The metric measures the count of requests that surpassed the limit threshold for execution time",
	})
	var handler http.Handler = network.MakeHTTPRequestDurationLimiter(
		queueLimitedBridge,
		cfg.RequestExecutionWarningThreshold,
		cfg.MaxRequestExecutionDuration,
		globalQueueRequestExecutionDurationWarningCounter,
		globalQueueRequestExecutionDurationLimitCounter,
		params.Logger)

	handler = http.MaxBytesHandler(handler, maxHTTPRequestSize)

	corsMiddleware := cors.New(cors.Options{
		AllowedOrigins:         []string{},
		AllowOriginRequestFunc: func(*http.Request, string) bool { return true },
		AllowedHeaders:         []string{"*"},
		AllowedMethods:         []string{"GET", "PUT", "POST", "PATCH", "DELETE", "HEAD", "OPTIONS"},
	})

	return Handler{
		bridge:  bridge,
		logger:  params.Logger,
		Handler: corsMiddleware.Handler(handler),
	}
}<|MERGE_RESOLUTION|>--- conflicted
+++ resolved
@@ -47,12 +47,8 @@
 
 type HandlerParams struct {
 	EventStore        *events.MemoryStore
-<<<<<<< HEAD
+	FeeStatWindows    *feewindow.FeeWindows
 	TransactionReader db.TransactionReader
-=======
-	TransactionStore  *transactions.MemoryStore
-	FeeStatWindows    *feewindow.FeeWindows
->>>>>>> f15ad4a4
 	LedgerEntryReader db.LedgerEntryReader
 	LedgerReader      db.LedgerReader
 	Logger            *log.Entry
