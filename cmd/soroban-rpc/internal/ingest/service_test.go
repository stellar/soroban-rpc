--- conflicted
+++ resolved
@@ -17,11 +17,7 @@
 	"github.com/stellar/soroban-rpc/cmd/soroban-rpc/internal/daemon/interfaces"
 	"github.com/stellar/soroban-rpc/cmd/soroban-rpc/internal/db"
 	"github.com/stellar/soroban-rpc/cmd/soroban-rpc/internal/events"
-<<<<<<< HEAD
-=======
 	"github.com/stellar/soroban-rpc/cmd/soroban-rpc/internal/feewindow"
-	"github.com/stellar/soroban-rpc/cmd/soroban-rpc/internal/transactions"
->>>>>>> f15ad4a4
 )
 
 type ErrorReadWriter struct {
@@ -74,11 +70,7 @@
 		Logger:            supportlog.New(),
 		DB:                mockDB,
 		EventStore:        events.NewMemoryStore(daemon, network.TestNetworkPassphrase, 1),
-<<<<<<< HEAD
-=======
-		TransactionStore:  transactions.NewMemoryStore(daemon, network.TestNetworkPassphrase, 1),
 		FeeWindows:        feewindow.NewFeeWindows(1, 1, network.TestNetworkPassphrase),
->>>>>>> f15ad4a4
 		LedgerBackend:     mockLedgerBackend,
 		Daemon:            daemon,
 		NetworkPassPhrase: network.TestNetworkPassphrase,
