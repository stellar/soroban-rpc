package ingest

import (
	"context"

	"github.com/prometheus/client_golang/prometheus"
	"github.com/stretchr/testify/mock"

	"github.com/stellar/go/xdr"

	"github.com/stellar/soroban-rpc/cmd/soroban-rpc/internal/db"
)

var (
	_ db.ReadWriter        = (*MockDB)(nil)
	_ db.WriteTx           = (*MockTx)(nil)
	_ db.LedgerEntryWriter = (*MockLedgerEntryWriter)(nil)
	_ db.LedgerWriter      = (*MockLedgerWriter)(nil)
)

type MockDB struct {
	mock.Mock
}

func (m *MockDB) NewTx(ctx context.Context) (db.WriteTx, error) {
	args := m.Called(ctx)
	return args.Get(0).(db.WriteTx), args.Error(1)
}

func (m *MockDB) GetLatestLedgerSequence(ctx context.Context) (uint32, error) {
	args := m.Called(ctx)
	return args.Get(0).(uint32), args.Error(1)
}

type MockTx struct {
	mock.Mock
}

<<<<<<< HEAD
func (m *MockTx) LedgerEntryWriter() db.LedgerEntryWriter {
=======
func (m *MockTx) EventWriter() db.EventWriter {
	args := m.Called()
	eventWriter, ok := args.Get(0).(db.EventWriter)
	if !ok {
		return nil
	}
	return eventWriter
}

func (m MockTx) LedgerEntryWriter() db.LedgerEntryWriter {
>>>>>>> dbad81bc
	args := m.Called()
	return args.Get(0).(db.LedgerEntryWriter)
}

func (m *MockTx) LedgerWriter() db.LedgerWriter {
	args := m.Called()
	return args.Get(0).(db.LedgerWriter)
}

func (m *MockTx) TransactionWriter() db.TransactionWriter {
	args := m.Called()
	return args.Get(0).(db.TransactionWriter)
}

func (m *MockTx) Commit(ledgerCloseMeta xdr.LedgerCloseMeta) error {
	args := m.Called(ledgerCloseMeta)
	return args.Error(0)
}

func (m *MockTx) Rollback() error {
	args := m.Called()
	return args.Error(0)
}

type MockLedgerEntryWriter struct {
	mock.Mock
}

func (m *MockLedgerEntryWriter) UpsertLedgerEntry(entry xdr.LedgerEntry) error {
	args := m.Called(entry)
	return args.Error(0)
}

func (m *MockLedgerEntryWriter) DeleteLedgerEntry(key xdr.LedgerKey) error {
	args := m.Called(key)
	return args.Error(0)
}

type MockLedgerWriter struct {
	mock.Mock
}

func (m *MockLedgerWriter) InsertLedger(ledger xdr.LedgerCloseMeta) error {
	args := m.Called(ledger)
	return args.Error(0)
}

type MockTransactionWriter struct {
	mock.Mock
}

func (m *MockTransactionWriter) InsertTransactions(ledger xdr.LedgerCloseMeta) error {
	args := m.Called(ledger)
	return args.Error(0)
}

func (m *MockTransactionWriter) RegisterMetrics(ingest, count prometheus.Observer) {
	m.Called(ingest, count)
}

type MockEventWriter struct {
	mock.Mock
}

func (m *MockEventWriter) InsertEvents(ledger xdr.LedgerCloseMeta) error {
	args := m.Called(ledger)
	return args.Error(0)
}<|MERGE_RESOLUTION|>--- conflicted
+++ resolved
@@ -36,9 +36,6 @@
 	mock.Mock
 }
 
-<<<<<<< HEAD
-func (m *MockTx) LedgerEntryWriter() db.LedgerEntryWriter {
-=======
 func (m *MockTx) EventWriter() db.EventWriter {
 	args := m.Called()
 	eventWriter, ok := args.Get(0).(db.EventWriter)
@@ -48,8 +45,7 @@
 	return eventWriter
 }
 
-func (m MockTx) LedgerEntryWriter() db.LedgerEntryWriter {
->>>>>>> dbad81bc
+func (m *MockTx) LedgerEntryWriter() db.LedgerEntryWriter {
 	args := m.Called()
 	return args.Get(0).(db.LedgerEntryWriter)
 }
