--- conflicted
+++ resolved
@@ -48,19 +48,6 @@
 	RequestBacklogGetTransactionQueueLimit      uint
 	RequestBacklogSendTransactionQueueLimit     uint
 	RequestBacklogSimulateTransactionQueueLimit uint
-<<<<<<< HEAD
-	RequestExecutionWarningThreshold            time.Duration
-	MaxRequestExecutionDuration                 time.Duration
-	MaxGetHealthExecutionDuration               time.Duration
-	MaxGetEventsExecutionDuration               time.Duration
-	MaxGetNetworkExecutionDuration              time.Duration
-	MaxGetLatestLedgerExecutionDuration         time.Duration
-	MaxGetLedgerEntriesExecutionDuration        time.Duration
-	MaxGetTransactionExecutionDuration          time.Duration
-	MaxSendTransactionExecutionDuration         time.Duration
-	MaxSimulateTransactionExecutionDuration     time.Duration
-=======
->>>>>>> 1d71c353
 
 	// We memoize these, so they bind to pflags correctly
 	optionsCache *ConfigOptions
