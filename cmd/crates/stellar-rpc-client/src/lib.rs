--- conflicted
+++ resolved
@@ -280,23 +280,6 @@
 }
 
 #[derive(serde::Deserialize, serde::Serialize, Debug, Clone, PartialEq)]
-<<<<<<< HEAD
-pub enum LedgerEntryChangeType {
-    #[serde(rename = "created")]
-    Created,
-    #[serde(rename = "deleted")]
-    Deleted,
-    #[serde(rename = "updated")]
-    Updated,
-}
-#[derive(serde::Deserialize, serde::Serialize, Debug, Clone)]
-pub struct LedgerEntryChange {
-    #[serde(rename = "type")]
-    pub type_: LedgerEntryChangeType,
-    pub key: String,
-    pub before: Option<String>,
-    pub after: Option<String>,
-=======
 #[serde(tag = "type")]
 pub enum LedgerEntryChange {
     #[serde(rename = "created")]
@@ -309,7 +292,6 @@
         before: String,
         after: String,
     },
->>>>>>> edc5b86c
 }
 
 #[derive(serde::Deserialize, serde::Serialize, Debug, Default, Clone)]
@@ -1120,13 +1102,8 @@
 
         let resp: SimulateTransactionResponse = serde_json::from_str(s).unwrap();
         assert_eq!(
-<<<<<<< HEAD
-            resp.state_changes.unwrap()[0].type_,
-            LedgerEntryChangeType::Created
-=======
             resp.state_changes.unwrap()[0],
             LedgerEntryChange::Created { key: "AAAAAAAAAABuaCbVXZ2DlXWarV6UxwbW3GNJgpn3ASChIFp5bxSIWg==".to_string(), after: "AAAAZAAAAAAAAAAAbmgm1V2dg5V1mq1elMcG1txjSYKZ9wEgoSBaeW8UiFoAAAAAAAAAZAAAAAAAAAABAAAAAAAAAAAAAAAAAAAAAAAAAAAAAAAAAAAAAAAAAAA=".to_string() },
->>>>>>> edc5b86c
         );
         assert_eq!(resp.min_resource_fee, 100_000_000);
     }
