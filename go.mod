--- conflicted
+++ resolved
@@ -115,11 +115,7 @@
 	github.com/xanzy/ssh-agent v0.3.3 // indirect
 	golang.org/x/crypto v0.18.0 // indirect
 	golang.org/x/exp v0.0.0-20231006140011-7918f672742d // indirect
-<<<<<<< HEAD
 	golang.org/x/net v0.20.0 // indirect
-=======
-	golang.org/x/net v0.19.0 // indirect
->>>>>>> 638c62d8
 	golang.org/x/sync v0.6.0 // indirect
 	golang.org/x/sys v0.16.0 // indirect
 	golang.org/x/text v0.14.0 // indirect
